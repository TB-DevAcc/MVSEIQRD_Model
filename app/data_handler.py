<<<<<<< HEAD
import geopandas as gpd
import numpy as np
import pandas as pd
=======
from typing import Tuple

import pandas as pd
import numpy as np
import geopandas as gpd
>>>>>>> 77d5177e


class DataHandler:
    """
    Read data from files into program
    """

    def __init__(
        self,
        default_age_group_data_path="data/simulation_test/altersgruppen.csv",
        default_hospital_beds_data_path="data/simulation_test/krankenhausbetten.csv",
        default_recorded_covid_cases_path="data/RKI_COVID19.csv",
        default_districts_geometry_path="data/RKI_Corona_Landkreise.shp",
    ):
        self.default_initial_data = self._load_simulation_initial_values(
            default_age_group_data_path, default_hospital_beds_data_path
        )
        self.recorded_cases = self._load_recorded_covid_cases(default_recorded_covid_cases_path)
        self.district_geometries = self._load_district_geometries(default_districts_geometry_path)

    def _load_simulation_initial_values(
        self, age_group_data_path, hospital_beds_data_path
    ) -> pd.DataFrame:
        """
        Load base data of districts for simulation of csv files

        Parameters
        ----------
        age_group_data_path : str
            path to csv file containing base data of age groups
        hospital_beds_data_path : str
            path to csv file containing base data of hospital beds

        Returns
        -------
        pd.DataFrame
            DataFrame with complete base data of districts for simulation
        """
        self.age_groups = self._prepare_age_groups(age_group_data_path)
        self.beds = self._prepare_hospital_beds(hospital_beds_data_path)

        base_data = pd.merge(self.age_groups, self.beds, on="IdLandkreis", how="left")

        base_data["Krankenhausbetten"] = (
            base_data["Krankenhausbetten"] / 100000 * base_data["Insgesamt"]
        )
        # Fix base data for one district manually
        base_data.loc[base_data["IdLandkreis"] == 3159, "Krankenhausbetten"] = (
            125.8 / 100000 * base_data.loc[base_data["IdLandkreis"] == 3159, "Insgesamt"]
        )
        base_data["Krankenhausbetten"] = (
            base_data["Krankenhausbetten"].round(decimals=0).astype("int32")
        )

        return base_data

    def _prepare_age_groups(self, age_groups_path) -> pd.DataFrame:
        """
        Prepares base data of districts for use in simulation

        Parameters
        ----------
        age_groups_path : str
            path to csv file containing base data

        Returns
        -------
        pd.DataFrame
            Dataframe with prepared values with base data of districts
        """
        age_groups = pd.read_csv(
            age_groups_path,
            delimiter=";",
            skiprows=5,
            usecols=[1, 2, 3, 4, 5, 6, 7, 8, 9, 10, 11, 12, 13, 14, 15, 16, 17, 18, 19, 20,],
        )
        age_groups = age_groups[:-4]
        age_groups = age_groups.rename(
            columns={"Unnamed: 1": "IdLandkreis", "Unnamed: 2": "Landkreis"}
        )

        age_groups.loc[:, age_groups.columns != "Landkreis"] = (
            age_groups.loc[:, age_groups.columns != "Landkreis"].replace("-", "0").astype("int32")
        )

        age_groups["0 bis 4 Jahre"] = age_groups[["unter 3 Jahre", "3 bis unter 6 Jahre"]].sum(
            axis=1
        )
        age_groups["5 bis 14 Jahre"] = age_groups[
            ["6 bis unter 10 Jahre", "10 bis unter 15 Jahre"]
        ].sum(axis=1)
        age_groups["15 bis 34 Jahre"] = age_groups[
            [
                "15 bis unter 18 Jahre",
                "18 bis unter 20 Jahre",
                "20 bis unter 25 Jahre",
                "25 bis unter 30 Jahre",
                "30 bis unter 35 Jahre",
            ]
        ].sum(axis=1)
        age_groups["35 bis 59 Jahre"] = age_groups[
            [
                "35 bis unter 40 Jahre",
                "40 bis unter 45 Jahre",
                "45 bis unter 50 Jahre",
                "50 bis unter 55 Jahre",
                "55 bis unter 60 Jahre",
            ]
        ].sum(axis=1)
        age_groups["60 bis 79 Jahre"] = (
            age_groups[["60 bis unter 65 Jahre", "65 bis unter 75 Jahre"]].sum(axis=1)
            + 0.047 * age_groups["Insgesamt"]
        )
        age_groups["80 Jahre und älter"] = (
            age_groups[["75 Jahre und mehr"]].sum(axis=1) - 0.047 * age_groups["Insgesamt"]
        )

        age_groups = age_groups.iloc[:, [0, 1, -6, -5, -4, -3, -2, -1]]
        age_groups = age_groups.assign(
            Insgesamt=age_groups.iloc[:, [-6, -5, -4, -3, -2, -1]].sum(axis=1)
        )
        age_groups.loc[:, age_groups.columns != "Landkreis"] = age_groups.loc[
            :, age_groups.columns != "Landkreis"
        ].astype("int32")
        age_groups = age_groups[~age_groups["Landkreis"].str.contains("\(bis")]
        age_groups = age_groups[~age_groups["Landkreis"].str.contains("\(b.")]

        return age_groups

    def _prepare_hospital_beds(self, hospital_beds_path) -> pd.DataFrame:
        """
        Prepares base data of districts for use in simulation

        Parameters
        ----------
        hospital_beds_path : str
            path to csv file containing base data

        Returns
        -------
        pd.DataFrame
            Dataframe with prepared values with base data of districts
        """
        beds = pd.read_csv(hospital_beds_path, delimiter=";", usecols=[0, 2])

        beds = beds.rename(
            columns={"krs1214": "IdLandkreis", "krankenhausbetten2014": "Krankenhausbetten",}
        )

        beds["IdLandkreis"] = beds["IdLandkreis"] / 1000
        beds.loc[:, "IdLandkreis"] = beds.loc[:, "IdLandkreis"].astype("int32")

        beds["Krankenhausbetten"] = pd.to_numeric(
            beds["Krankenhausbetten"].str.replace(",", "."), errors="coerce"
        )

        return beds

    def get_simulation_initial_values(self) -> dict:
        """
        Return loaded initial data for simulation

        Returns
        -------
        dict
            initial_values of districts for simulation
        """
        initial_values = (
            self.default_initial_data.loc[:, self.default_initial_data.columns != "Landkreis"]
            .set_index("IdLandkreis")
            .to_dict("index")
        )

        for (key, value) in initial_values.items():
            initial_values[key]["N_total"] = initial_values[key].pop("Insgesamt")
            initial_values[key]["B"] = initial_values[key].pop("Krankenhausbetten")
            initial_values[key]["N"] = np.array(
                [
                    value2
                    for key2, value2 in value.items()
                    if key2 not in ["N_total", "B"]
                ]
            )
            initial_values[key] = {
                key2: initial_values[key][key2]
                for key2 in initial_values[key]
                if key2 in ["N_total", "N", "B"]
            }

        return initial_values

    def _load_recorded_covid_cases(self, recorded_covid_cases_path) -> pd.DataFrame:
        """
        Read the covid csv-file into a DataFrame - does the same as 'read_covid_csvfile'

        Parameters
        ----------
        recorded_covid_cases_path : str
            Path to the csv-File

        Returns
        -------
        pd.DataFrame
            A DataFrame of covid-19 from RKI-Germany
        """
        covid_df = pd.read_csv(recorded_covid_cases_path, sep=",", dtype={"IdLandkreis": str})
        covid_df = covid_df[
            [
                "Bundesland",
                "Landkreis",
                "Altersgruppe",
                "Meldedatum",
                "AnzahlFall",
                "AnzahlTodesfall",
                "NeuGenesen",
                "IdLandkreis",
            ]
        ]
        covid_df.rename(columns={"IdLandkreis": "RS"}, inplace=True)
        return covid_df

    def get_recorded_covid_cases(self, recorded_covid_cases_path=None) -> pd.DataFrame:
        """
        Recorded covid cases of germany from RKI, load by default

        Parameters
        ----------
        recorded_covid_cases_path : str
            Path to RKI Covid file

        Returns
        -------
        pd.DataFrame
            Recorded covid cases of germany from RKI
        """
        if recorded_covid_cases_path is None:
            return self.recorded_cases
        else:
            return self._load_recorded_covid_cases(recorded_covid_cases_path)

    def _load_district_geometries(self, districts_geometry_path) -> pd.DataFrame:
        """
        Read the covid Shapefile with all geometry data into a DataFrame - does the same as 'read_geometryfile'

        Parameters
        ----------
        districts_geometry_path : str
            Path to the shape file with the region-key (Regionalschlüssel) and the geometry-Data

        Returns
        -------
        pd.DataFrame
            A DataFrame of the Shapefile from RKI-Germany
        """
        rs_df = gpd.read_file(districts_geometry_path)
        rs_df = rs_df[["GEN", "RS", "geometry"]]
        rs_df.sort_values(by=["RS"], inplace=True)
        return rs_df

    def get_district_geometries(self, districts_geometry_path=None) -> pd.DataFrame:
        """
        Geometry data of districts in germany

        Parameters
        ----------
        districts_geometry_path : str
            Path to file with geometry shapes

        Returns
        -------
        pd.DataFrame
            Geometry shapes
        """
        if districts_geometry_path is None:
            return self.district_geometries
        else:
            return self._load_district_geometries(districts_geometry_path)

    def prepare_real_covid_data(self, covid_data: pd.DataFrame = None) -> pd.DataFrame:
        """

        Parameters
        ----------
        covid_data : pd.DataFrame
            pd.DataFrame to use as a base for preparation

        Returns
        -------
        pd.DataFrame
        """
        if covid_data is None:
            covid_data = self.recorded_cases

        c_plt_df = self._add_seven_day_average(covid_data, "AnzahlFall")
        c_plt_df = self._add_seven_day_average(c_plt_df, "NeuGenesen")
        c_plt_df = self._add_seven_day_average(c_plt_df, "AnzahlTodesfall")

        c_plt_df["Meldedatum"] = pd.to_datetime(c_plt_df["Meldedatum"])
        c_plt_df["NeuGenesen"] = c_plt_df["NeuGenesen"].abs()
        c_plt_df["NeuGenesen_seven_day_average"] = c_plt_df["NeuGenesen_seven_day_average"].abs()

        return c_plt_df

<<<<<<< HEAD
    def _add_seven_day_average(self, covid_data: pd.DataFrame, column_name: str) -> pd.DataFrame:
=======
    def prepare_simulated_covid_data(self, model, covid_data: dict, mode: str = "I") -> Tuple:
        """
        Creates a dataframe for usage in MyFuncAnimator from simulation results

        Parameters
        ----------
        covid_data : dict
            simulation results
        mode : str
            Mode which class should be viewed - I, E or V

        Returns
        -------
        Tuple
            Dataframe with prepared data, geo data and dates of dataframe

        """
        sim_type = model.detect_simulation_type(covid_data)
        select_classes = []
        if mode == "I":
            if "I3" in sim_type:
                select_classes = ["I_asym", "I_sym", "I_sev"]
            elif "I" in sim_type:
                select_classes = ["I"]
        elif mode == "E":
            if "E2" in sim_type:
                select_classes = ["E_tr", "E_nt"]
            if "E" in sim_type:
                select_classes = ["E"]
        elif mode == "V" and "V" in sim_type:
            select_classes = ["V"]
        else:
            print("Given mode is not correct, using fallback...")
            select_classes = ["I"]

        data = np.sum([covid_data[classes] for classes in select_classes], axis=(0))
        data_frame = pd.DataFrame(np.sum(data, axis=(2)))

        map_params = model.controller.map_params
        data_frame.rename(columns=map_params, inplace=True)
        data_frame = data_frame.assign(
            Meldedatum=pd.date_range("2021-01-01", periods=365)
        )
        data_frame = pd.melt(
            data_frame, id_vars=["Meldedatum"], value_vars=map_params.values()
        )
        data_frame.rename(
            columns={"variable": "RS", "value": "AnzahlFall"}, inplace=True
        )
        data_frame["Meldedatum"] = data_frame["Meldedatum"].astype("str")
        data_frame = data_frame.assign(Bundesland="")
        # disable two districts causing problems with geopandas
        data_frame = data_frame[~data_frame["RS"].isin(['11000', '16056'])]
        dates = data_frame[data_frame["RS"] == "01001"]["Meldedatum"]

        geo = self.get_district_geometries()
        geo = pd.concat(
            [geo[geo["RS"] == district] for district in map_params.values()]
        )

        return data_frame, geo, dates

    def _add_seven_day_average(
        self, covid_data: pd.DataFrame, column_name: str
    ) -> pd.DataFrame:
>>>>>>> 77d5177e
        """
        Adds new column to given dataFrame for saving a seven day average

        Parameters
        ----------
        covid_data : pd.DataFrame
            DataFrame with original data
        column_name
            Name of column to add

        Returns
        -------
        pd.DataFrame
            DataFrame with added column

        """
        new_df = covid_data.groupby(by="Meldedatum").sum()
        name = column_name + "_" + "seven_day_average"
        new_df[name] = new_df[column_name].rolling(window=7).mean()
        return new_df.reset_index()

    def get_dates_of_covid_data(self, covid_data: pd.DataFrame = None) -> list:
        """
        Extract a list of all dates in given DataFrame

        Parameters
        ----------
        covid_data : pd.DataFrame
            pd.DataFrame to use as a base for preparation

        Returns
        -------
        list
            a sorted list of all dates
        """
        if covid_data is None:
            covid_data = self.recorded_cases

        lst = covid_data.drop_duplicates(subset="Meldedatum")
        lst = lst["Meldedatum"].tolist()
        lst = sorted(lst)
        return lst

    def get_values_of_day(self, day, covid_data: pd.DataFrame = None) -> pd.DataFrame:
        """
        Get Values of given day

        Parameters
        ----------
        covid_data : pd.DataFrame
            pd.DataFrame to use as a base
        day

        Returns
        -------
        pd.DataFrame
            pd.DataFrame with data of given day
        """
        if covid_data is None:
            covid_data = self.recorded_cases

        return covid_data[(covid_data.Meldedatum == day)]

    def get_grouped_by_age(self, group_age, covid_data: pd.DataFrame = None) -> pd.DataFrame:
        """
        Group by given age

        Parameters
        ----------
        covid_data : pd.DataFrame
            pd.DataFrame to use as a base
        group_age

        Returns
        -------
        pd.DataFrame
            pd.DataFrame grouped by given age
        """
        if covid_data is None:
            covid_data = self.recorded_cases

        return covid_data[covid_data.Altersgruppe == group_age].sort_values(by=["Meldedatum"])

    def get_highest_infection(
        self, date, filter_name: str, covid_data: pd.DataFrame = None
    ) -> int:
        """
        Find the biggest number of all infections

        Parameters
        ----------
        covid_data : pd.DataFrame
            pd.DataFrame to use as a base
        date : list
            list of all dates
        filter_name : str
            name of column where should be looked at

        Returns
        -------
        int
            Number of highest infection
        """
        if covid_data is None:
            covid_data = self.recorded_cases

        new_df = (
            covid_data[covid_data.Meldedatum.isin(date)].groupby(by=["Meldedatum", "RS"]).sum()
        )

        # Ausreißer rausfiltern
        lst = new_df[filter_name].tolist()
        if len(lst) > 100:
            lst = sorted(lst)
            del lst[len(lst) - 10 : len(lst)]
        return max(lst)<|MERGE_RESOLUTION|>--- conflicted
+++ resolved
@@ -1,14 +1,7 @@
-<<<<<<< HEAD
 import geopandas as gpd
 import numpy as np
 import pandas as pd
-=======
 from typing import Tuple
-
-import pandas as pd
-import numpy as np
-import geopandas as gpd
->>>>>>> 77d5177e
 
 
 class DataHandler:
@@ -312,9 +305,6 @@
 
         return c_plt_df
 
-<<<<<<< HEAD
-    def _add_seven_day_average(self, covid_data: pd.DataFrame, column_name: str) -> pd.DataFrame:
-=======
     def prepare_simulated_covid_data(self, model, covid_data: dict, mode: str = "I") -> Tuple:
         """
         Creates a dataframe for usage in MyFuncAnimator from simulation results
@@ -380,7 +370,6 @@
     def _add_seven_day_average(
         self, covid_data: pd.DataFrame, column_name: str
     ) -> pd.DataFrame:
->>>>>>> 77d5177e
         """
         Adds new column to given dataFrame for saving a seven day average
 
