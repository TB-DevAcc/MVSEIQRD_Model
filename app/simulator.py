--- conflicted
+++ resolved
@@ -114,59 +114,7 @@
             Calculated values of equation of S for current iteration
         """
         res = []
-<<<<<<< HEAD
-        for cls in class_simulation_type.split():
-            # Immune
-            if cls == "M":
-                rho_mat = self.params["rho_mat"]
-                M = self.params["M"]
-                # TODO check numpy math and make sure it's not a shallow copy
-                res.append(rho_mat * M)
-            if cls == "V":
-                rho_vac = self.params["rho_vac"]
-                nu = self.params["nu"]
-                S = self.params["S"]
-                V = self.params["V"]
-                # TODO check numpy math and make sure it's not a shallow copy
-                res.append(rho_vac * V - nu * S)
-            if cls == "R":
-                rho_rec = self.params["rho_rec"]
-                R = self.params["R"]
-                # TODO check numpy math and make sure it's not a shallow copy
-                res.append(rho_rec * R)
-            # Infectious
-            if cls == "I3":
-                S = self.params["S"]
-                N = self.params["N"]
-                beta_asym = self.params["beta_asym"]
-                beta_sym = self.params["beta_sym"]
-                beta_sev = self.params["beta_sev"]
-                I_asym = self.params["I_asym"]
-                I_sym = self.params["I_sym"]
-                I_sev = self.params["I_sev"]
-                # TODO check numpy math and make sure it's not a shallow copy
-
-                res.append(
-                    [
-                        np.array(
-                            [
-                                -np.sum(
-                                    [
-                                        beta_asym[j, l, k] * I_asym[j, l]
-                                        + beta_sym[j, l, k] * I_sym[j, l]
-                                        + beta_sev[j, l, k] * I_sev[j, l]
-                                        for l in range(self.K)
-                                    ]
-                                )
-                                * S[j, k]
-                                / N[j, k]
-                                for k in range(self.K)
-                            ]
-                        )
-                        for j in range(self.J)
-                    ]
-                )
-=======
+
         cls = self.simulation_type.split()
         if "M" in cls:
             rho_mat = self.params["rho_mat"]
@@ -216,7 +164,6 @@
             pass
         elif "I" in cls:
             pass
->>>>>>> 34837bec
 
         return np.array(res).sum(axis=0)
 
@@ -255,63 +202,7 @@
             Calculated values of equation of Ent for current iteration
         """
         res = []
-<<<<<<< HEAD
-        for cls in class_simulation_type.split():
-            if cls == "I3":
-                beta_asym = self.params["beta_asym"]
-                S = self.params["S"]
-                N = self.params["N"]
-                I_asym = self.params["I_asym"]
-                # TODO check numpy math and make sure it's not a shallow copy
-                res.append(
-                    [
-                        np.array(
-                            [
-                                np.sum([beta_asym[j, l, k] * I_asym[j, l] for l in range(self.K)])
-                                * S[j, k]
-                                / N[j, k]
-                                for k in range(self.K)
-                            ]
-                        )
-                        for j in range(self.J)
-                    ]
-                )
-
-                beta_sym = self.params["beta_sym"]
-                beta_sev = self.params["beta_sev"]
-                psi = self.params["psi"]
-                I_sym = self.params["I_sym"]
-                I_sev = self.params["I_sev"]
-                # TODO check numpy math and make sure it's not a shallow copy
-                res.append(
-                    [
-                        np.array(
-                            [
-                                np.sum(
-                                    [
-                                        beta_sym[j, l, k]
-                                        * (1 - psi[j, l] * psi[j, k])
-                                        * I_sym[j, l]
-                                        + beta_sev[j, l, k]
-                                        * (1 - psi[j, l] * psi[j, k])
-                                        * I_sev[j, l]
-                                        for l in range(self.K)
-                                    ]
-                                )
-                                * S[j, k]
-                                / N[j, k]
-                                for k in range(self.K)
-                            ]
-                        )
-                        for j in range(self.J)
-                    ]
-                )
-            if cls == "E2":
-                epsilon = self.params["epsilon"]
-                Ent = self.params["E_nt"]
-                # TODO check numpy math and make sure it's not a shallow copy
-                res.append(-1 * epsilon * Ent)
-=======
+
         cls = self.simulation_type.split()
         if "I3" in cls:
             beta_asym = self.params["beta_asym"]
@@ -378,7 +269,6 @@
         epsilon = self.params["epsilon"]
         Ent = self.params["E_nt"]
         res.append(-1 * epsilon[int(t - 1)] * Ent)
->>>>>>> 34837bec
 
         return np.array(res).sum(axis=0)
 
@@ -397,42 +287,7 @@
             Calculated values of equation of Etr for current iteration
         """
         res = []
-<<<<<<< HEAD
-        for cls in class_simulation_type.split():
-            if cls == "I3":
-                beta_sym = self.params["beta_sym"]
-                beta_sev = self.params["beta_sev"]
-                psi = self.params["psi"]
-                I_sym = self.params["I_sym"]
-                I_sev = self.params["I_sev"]
-                S = self.params["S"]
-                N = self.params["N"]
-                # TODO check numpy math and make sure it's not a shallow copy
-                res.append(
-                    [
-                        np.array(
-                            [
-                                np.sum(
-                                    [
-                                        beta_sym[j, l, k] * psi[j, l] * psi[j, k] * I_sym[j, l]
-                                        + beta_sev[j, l, k] * psi[j, l] * psi[j, k] * I_sev[j, l]
-                                        for l in range(self.K)
-                                    ]
-                                )
-                                * S[j, k]
-                                / N[j, k]
-                                for k in range(self.K)
-                            ]
-                        )
-                        for j in range(self.J)
-                    ]
-                )
-            if cls == "E2":
-                epsilon = self.params["epsilon"]
-                Etr = self.params["E_tr"]
-                # TODO check numpy math and make sure it's not a shallow copy
-                res.append(-1 * epsilon * Etr)
-=======
+
         cls = self.simulation_type.split()
         if "I3" in cls:
             beta_sym = self.params["beta_sym"]
@@ -474,7 +329,6 @@
         epsilon = self.params["epsilon"]
         Etr = self.params["E_tr"]
         res.append(-1 * epsilon[int(t - 1)] * Etr)
->>>>>>> 34837bec
 
         return np.array(res).sum(axis=0)
 
@@ -974,43 +828,6 @@
         # Simulation doesn't do useful things if self.params won't change
         # -> so this reshape is necessary to set self.params to the calculated data from the previous iteration
         # so the current iteration can use these calculated data to use them in the next calculation
-<<<<<<< HEAD
-        (
-            self.params["M"],
-            self.params["V"],
-            self.params["S"],
-            self.params["E_tr"],
-            self.params["E_nt"],
-            self.params["I_asym"],
-            self.params["I_sym"],
-            self.params["I_sev"],
-            self.params["Q_asym"],
-            self.params["Q_sym"],
-            self.params["Q_sev"],
-            self.params["R"],
-            self.params["D"],
-        ) = params.reshape((13, self.J, self.K))
-
-        if self.simulation_type == "I3 S E2 I3 Q3 R I" or self.simulation_type == "full":
-            return np.array(
-                [
-                    self._build_dMdt(),
-                    self._build_dVdt(),
-                    self._build_dSdt(),
-                    self._build_dE_trdt(),
-                    self._build_dE_ntdt(),
-                    self._build_dI_asymdt(),
-                    self._build_dI_symdt(),
-                    self._build_dI_sevdt(),
-                    self._build_dQ_asymdt(),
-                    self._build_dQ_symdt(),
-                    self._build_dQ_sevdt(),
-                    self._build_dRdt(),
-                    self._build_dDdt(),
-                ]
-            ).ravel()
-        # TODO implement different simulation types
-=======
         if self.simulation_type == "S I":
             pass
         elif self.simulation_type == "S E I R":
@@ -1080,7 +897,6 @@
             result.append(np.zeros((self.J, self.K)))
 
         return np.array(result).ravel()
->>>>>>> 34837bec
 
     def _run_ode_system(self, params) -> dict:
         """
@@ -1128,11 +944,7 @@
             return sigma[int(t - 1), j, k]
         else:
             return (
-<<<<<<< HEAD
-                sigma[j, k] * (N[j, k] / N_total[j]) * B[j]
-=======
                 sigma[int(t - 1), j, k] * (N[j, k] / N_total[j]) * B[j]
->>>>>>> 34837bec
                 + (I_sev_jk + Q_sev_jk) * N[j, k]
                 - (N[j, k] / N_total[j]) * B[j]
             ) / ((I_sev_jk + Q_sev_jk) * N[j, k])
